--- conflicted
+++ resolved
@@ -218,11 +218,7 @@
 			txTask.UsedGas = applyRes.UsedGas
 			// Update the state with pending changes
 			ibs.SoftFinalise()
-<<<<<<< HEAD
 			txTask.Logs = ibs.GetLogs(txTask.TxIndex, txTask.Logs)
-=======
-			txTask.Logs = ibs.GetLogs(txHash)
->>>>>>> 0b19aaaa
 			txTask.TraceFroms = rw.callTracer.Froms()
 			txTask.TraceTos = rw.callTracer.Tos()
 		}
