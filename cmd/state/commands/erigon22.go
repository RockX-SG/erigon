--- conflicted
+++ resolved
@@ -65,7 +65,7 @@
 	}()
 	ctx = context.Background()
 	var err error
-	dirs := datadir2.New(datadir)
+	dirs := datadir2.New(datadir, snapdir)
 	reconDbPath := path.Join(datadir, "db22")
 	if reset && dir.Exist(reconDbPath) {
 		if err = os.RemoveAll(reconDbPath); err != nil {
@@ -85,18 +85,8 @@
 	}
 	startTime := time.Now()
 	var blockReader services.FullBlockReader
-<<<<<<< HEAD
 	var allSnapshots *snapshotsync.RoSnapshots
-	var snapshotsPath string
-	if snapdir != "" {
-		snapshotsPath = snapdir
-	} else {
-		snapshotsPath = path.Join(datadir, "snapshots")
-	}
-	allSnapshots = snapshotsync.NewRoSnapshots(ethconfig.NewSnapCfg(true, false, true), snapshotsPath)
-=======
-	var allSnapshots = snapshotsync.NewRoSnapshots(ethconfig.NewSnapCfg(true, false, true), dirs.Snap)
->>>>>>> f868bf66
+	allSnapshots = snapshotsync.NewRoSnapshots(ethconfig.NewSnapCfg(true, false, true), dirs.Snap)
 	defer allSnapshots.Close()
 	if err := allSnapshots.ReopenFolder(); err != nil {
 		return fmt.Errorf("reopen snapshot segments: %w", err)
@@ -136,7 +126,7 @@
 	}
 	cfg := ethconfig.Defaults
 	cfg.DeprecatedTxPool.Disable = true
-	cfg.Dirs = datadir2.New(datadir)
+	cfg.Dirs = datadir2.New(datadir, snapdir)
 	cfg.Snapshot = allSnapshots.Cfg()
 	stagedSync, err := stages2.NewStagedSync(context.Background(), logger, db, p2p.Config{}, &cfg, sentryControlServer, &stagedsync.Notifications{}, nil, allSnapshots, nil, nil)
 	if err != nil {
