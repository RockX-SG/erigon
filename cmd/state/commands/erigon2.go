--- conflicted
+++ resolved
@@ -628,10 +628,7 @@
 	config := ethconfig.Defaults
 
 	var consensusConfig interface{}
-<<<<<<< HEAD
-=======
-
->>>>>>> a4006ad2
+
 	if cc.Clique != nil {
 		consensusConfig = params.CliqueSnapshot
 	} else if cc.Aura != nil {
@@ -644,9 +641,5 @@
 	} else {
 		consensusConfig = &config.Ethash
 	}
-<<<<<<< HEAD
-	return ethconsensusconfig.CreateConsensusEngine(chainConfig, l, consensusConfig, config.Miner.Notify, config.Miner.Noverify, "", true, datadirCli, snapshots, true /* readonly */)
-=======
 	return ethconsensusconfig.CreateConsensusEngine(cc, l, consensusConfig, config.Miner.Notify, config.Miner.Noverify, config.HeimdallURL, config.WithoutHeimdall, datadirCli, snapshots, true /* readonly */)
->>>>>>> a4006ad2
 }