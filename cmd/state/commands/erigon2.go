--- conflicted
+++ resolved
@@ -120,20 +120,6 @@
 	}
 	defer agg.Close()
 
-<<<<<<< HEAD
-	var vmConfig vm.Config
-
-	var blockReader interfaces.FullBlockReader
-	if snapshotBlocks {
-		allSnapshots := snapshotsync.NewRoSnapshots(ethconfig.NewSnapshotCfg(true, true), path.Join(datadir, "snapshots"))
-		defer allSnapshots.Close()
-		blockReader = snapshotsync.NewBlockReaderWithSnapshots(allSnapshots)
-	} else {
-		blockReader = snapshotsync.NewBlockReader()
-	}
-
-=======
->>>>>>> 7d168884
 	interrupt := false
 	w := agg.MakeStateWriter(false /* beforeOn */)
 	var rootHash []byte
@@ -194,11 +180,6 @@
 	engine := initConsensusEngine(chainConfig, logger)
 	var blockReader interfaces.FullBlockReader
 	if snapshotBlocks {
-		snConfig := snapshothashes.KnownConfig(chainConfig.ChainName)
-		snConfig.ExpectBlocks, err = eth.RestoreExpectedExternalSnapshot(historyDb, snConfig)
-		if err != nil {
-			return err
-		}
 		allSnapshots := snapshotsync.NewRoSnapshots(ethconfig.NewSnapshotCfg(true, false), path.Join(datadir, "snapshots"))
 		defer allSnapshots.Close()
 		blockReader = snapshotsync.NewBlockReaderWithSnapshots(allSnapshots)
