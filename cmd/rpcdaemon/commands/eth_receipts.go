--- conflicted
+++ resolved
@@ -310,26 +310,9 @@
 	if topicsBitmap != nil {
 		txNumbers.And(topicsBitmap)
 	}
-<<<<<<< HEAD
-
-	var addrBitmap *roaring64.Bitmap
-	for _, addr := range crit.Addresses {
-		var bitmapForORing roaring64.Bitmap
-		it, err := tx.IndexRange(temporal.LogAddrIdx, addr.Bytes(), fromTxNum, toTxNum)
-		if err != nil {
-			return nil, err
-		}
-		bitmapForORing.Or(it.(bitmapdb.ToBitamp).ToBitmap())
-		if addrBitmap == nil {
-			addrBitmap = &bitmapForORing
-			continue
-		}
-		addrBitmap = roaring64.Or(addrBitmap, &bitmapForORing)
-=======
 	addrBitmap, err := getAddrsBitmapV3(tx, crit.Addresses, fromTxNum, toTxNum)
 	if err != nil {
 		return nil, err
->>>>>>> abff625d
 	}
 	if addrBitmap != nil {
 		txNumbers.And(addrBitmap)
