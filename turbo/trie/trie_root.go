--- conflicted
+++ resolved
@@ -12,18 +12,14 @@
 	libcommon "github.com/ledgerwatch/erigon-lib/common"
 	length2 "github.com/ledgerwatch/erigon-lib/common/length"
 	"github.com/ledgerwatch/erigon-lib/kv"
-	"github.com/ledgerwatch/log/v3"
 
 	"github.com/ledgerwatch/erigon/common"
 	"github.com/ledgerwatch/erigon/common/dbutils"
 	"github.com/ledgerwatch/erigon/common/hexutil"
 	"github.com/ledgerwatch/erigon/core/types/accounts"
 	"github.com/ledgerwatch/erigon/turbo/rlphacks"
-<<<<<<< HEAD
 	"github.com/ledgerwatch/log/v3"
 	"golang.org/x/sync/errgroup"
-=======
->>>>>>> 794051ba
 )
 
 /*
@@ -204,13 +200,9 @@
 //	   SkipAccounts:
 //			use(AccTrie)
 //		}
-<<<<<<< HEAD
-func (l *FlatDBTrieLoader) CalcTrieRoot(tx kv.Tx, prefix []byte, ctx context.Context) (common.Hash, error) {
+func (l *FlatDBTrieLoader) CalcTrieRoot(tx kv.Tx, prefix []byte, ctx context.Context) (libcommon.Hash, error) {
 	r, ctx := NewAsyncReceiver(ctx, l.receiver)
 	quit := ctx.Done()
-=======
-func (l *FlatDBTrieLoader) CalcTrieRoot(tx kv.Tx, prefix []byte, quit <-chan struct{}) (libcommon.Hash, error) {
->>>>>>> 794051ba
 
 	accC, err := tx.Cursor(kv.HashedAccounts)
 	if err != nil {
