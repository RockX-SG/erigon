package migrations

import (
	"bytes"
	"context"
	"encoding/binary"
	"fmt"
	"path/filepath"

	"github.com/ledgerwatch/erigon-lib/kv"
	"github.com/ledgerwatch/erigon/common"
	"github.com/ledgerwatch/erigon/eth/stagedsync/stages"
	"github.com/ledgerwatch/log/v3"
	"github.com/ugorji/go/codec"
)

// migrations apply sequentially in order of this array, skips applied migrations
// it allows - don't worry about merge conflicts and use switch branches
// see also dbutils.Migrations - it stores context in which each transaction was exectured - useful for bug-reports
//
// Idempotency is expected
// Best practices to achieve Idempotency:
// - in dbutils/bucket.go add suffix for existing bucket variable, create new bucket with same variable name.
//	Example:
//		- SyncStageProgress = []byte("SSP1")
//		+ SyncStageProgressOld1 = []byte("SSP1")
//		+ SyncStageProgress = []byte("SSP2")
// - in the beginning of migration: check that old bucket exists, clear new bucket
// - in the end:drop old bucket (not in defer!).
// - if you need migrate multiple buckets - create separate migration for each bucket
// - write test - and check that it's safe to apply same migration twice
var migrations = map[kv.Label][]Migration{
	kv.ChainDB: {
		dbSchemaVersion5,
		txsBeginEnd,
	},
	kv.TxPoolDB: {},
	kv.SentryDB: {},
}

type Callback func(tx kv.RwTx, progress []byte, isDone bool) error
type Migration struct {
	Name string
	Up   func(db kv.RwDB, tmpdir string, progress []byte, BeforeCommit Callback) error
}

var (
	ErrMigrationNonUniqueName   = fmt.Errorf("please provide unique migration name")
	ErrMigrationCommitNotCalled = fmt.Errorf("migration before-commit function was not called")
	ErrMigrationETLFilesDeleted = fmt.Errorf("db migration progress was interrupted after extraction step and ETL files was deleted, please contact development team for help or re-sync from scratch")
)

func NewMigrator(label kv.Label) *Migrator {
	return &Migrator{
		Migrations: migrations[label],
	}
}

type Migrator struct {
	Migrations []Migration
}

func AppliedMigrations(tx kv.Tx, withPayload bool) (map[string][]byte, error) {
	applied := map[string][]byte{}
	err := tx.ForEach(kv.Migrations, nil, func(k []byte, v []byte) error {
		if bytes.HasPrefix(k, []byte("_progress_")) {
			return nil
		}
		if withPayload {
			applied[string(common.CopyBytes(k))] = common.CopyBytes(v)
		} else {
			applied[string(common.CopyBytes(k))] = []byte{}
		}
		return nil
	})
	return applied, err
}

func (m *Migrator) HasPendingMigrations(db kv.RwDB) (bool, error) {
	var has bool
	if err := db.View(context.Background(), func(tx kv.Tx) error {
		pending, err := m.PendingMigrations(tx)
		if err != nil {
			return err
		}
		has = len(pending) > 0
		return nil
	}); err != nil {
		return false, err
	}
	return has, nil
}

func (m *Migrator) PendingMigrations(tx kv.Tx) ([]Migration, error) {
	applied, err := AppliedMigrations(tx, false)
	if err != nil {
		return nil, err
	}

	counter := 0
	for i := range m.Migrations {
		v := m.Migrations[i]
		if _, ok := applied[v.Name]; ok {
			continue
		}
		counter++
	}

	pending := make([]Migration, 0, counter)
	for i := range m.Migrations {
		v := m.Migrations[i]
		if _, ok := applied[v.Name]; ok {
			continue
		}
		pending = append(pending, v)
	}
	return pending, nil
}

func (m *Migrator) VerifyVersion(db kv.RwDB) error {
	if err := db.View(context.Background(), func(tx kv.Tx) error {
		var err error
		existingVersion, err := tx.GetOne(kv.DatabaseInfo, kv.DBSchemaVersionKey)
		if err != nil {
			return fmt.Errorf("reading DB schema version: %w", err)
		}
		if len(existingVersion) != 0 && len(existingVersion) != 12 {
			return fmt.Errorf("incorrect length of DB schema version: %d", len(existingVersion))
		}
		if len(existingVersion) == 12 {
			major := binary.BigEndian.Uint32(existingVersion)
			minor := binary.BigEndian.Uint32(existingVersion[4:])
			if major > kv.DBSchemaVersion.Major {
				return fmt.Errorf("cannot downgrade major DB version from %d to %d", major, kv.DBSchemaVersion.Major)
			} else if major == kv.DBSchemaVersion.Major {
				if minor > kv.DBSchemaVersion.Minor {
					return fmt.Errorf("cannot downgrade minor DB version from %d.%d to %d.%d", major, minor, kv.DBSchemaVersion.Major, kv.DBSchemaVersion.Major)
				}
			} else {
				// major < kv.DBSchemaVersion.Major
				if kv.DBSchemaVersion.Major-major > 1 {
					return fmt.Errorf("cannot upgrade major DB version for more than 1 version from %d to %d, use integration tool if you know what you are doing", major, kv.DBSchemaVersion.Major)
				}
			}
		}
		return nil
	}); err != nil {
<<<<<<< HEAD
		return fmt.Errorf("migrator.Apply: %w", err)
=======
		return fmt.Errorf("migrator.VerifyVersion: %w", err)
	}

	return nil
}

func (m *Migrator) Apply(db kv.RwDB, datadir string) error {
	if len(m.Migrations) == 0 {
		return nil
	}

	var applied map[string][]byte
	if err := m.VerifyVersion(db); err != nil {
		return err
>>>>>>> 0b2ce6f8
	}

	// migration names must be unique, protection against people's mistake
	uniqueNameCheck := map[string]bool{}
	for i := range m.Migrations {
		_, ok := uniqueNameCheck[m.Migrations[i].Name]
		if ok {
			return fmt.Errorf("%w, duplicate: %s", ErrMigrationNonUniqueName, m.Migrations[i].Name)
		}
		uniqueNameCheck[m.Migrations[i].Name] = true
	}

	for i := range m.Migrations {
		v := m.Migrations[i]
		if _, ok := applied[v.Name]; ok {
			continue
		}

		callbackCalled := false // commit function must be called if no error, protection against people's mistake

		log.Info("Apply migration", "name", v.Name)
		var progress []byte
		if err := db.View(context.Background(), func(tx kv.Tx) (err error) {
			progress, err = tx.GetOne(kv.Migrations, []byte("_progress_"+v.Name))
			return err
		}); err != nil {
			return fmt.Errorf("migrator.Apply: %w", err)
		}

		if err := v.Up(db, filepath.Join(datadir, "migrations", v.Name), progress, func(tx kv.RwTx, key []byte, isDone bool) error {
			if !isDone {
				if key != nil {
					if err := tx.Put(kv.Migrations, []byte("_progress_"+v.Name), key); err != nil {
						return err
					}
				}
				return nil
			}
			callbackCalled = true

			stagesProgress, err := MarshalMigrationPayload(tx)
			if err != nil {
				return err
			}
			err = tx.Put(kv.Migrations, []byte(v.Name), stagesProgress)
			if err != nil {
				return err
			}

			err = tx.Delete(kv.Migrations, []byte("_progress_"+v.Name), nil)
			if err != nil {
				return err
			}

			return nil
		}); err != nil {
			return fmt.Errorf("migrator.Apply.Up: %s, %w", v.Name, err)
		}

		if !callbackCalled {
			return fmt.Errorf("%w: %s", ErrMigrationCommitNotCalled, v.Name)
		}
		log.Info("Applied migration", "name", v.Name)
	}
	// Write DB schema version
	var version [12]byte
	binary.BigEndian.PutUint32(version[:], kv.DBSchemaVersion.Major)
	binary.BigEndian.PutUint32(version[4:], kv.DBSchemaVersion.Minor)
	binary.BigEndian.PutUint32(version[8:], kv.DBSchemaVersion.Patch)
	if err := db.Update(context.Background(), func(tx kv.RwTx) error {
		if err := tx.Put(kv.DatabaseInfo, kv.DBSchemaVersionKey, version[:]); err != nil {
			return fmt.Errorf("writing DB schema version: %w", err)
		}
		return nil
	}); err != nil {
		return fmt.Errorf("migrator.Apply: %w", err)
	}
	log.Info("Updated DB schema to", "version", fmt.Sprintf("%d.%d.%d", kv.DBSchemaVersion.Major, kv.DBSchemaVersion.Minor, kv.DBSchemaVersion.Patch))
	return nil
}

func MarshalMigrationPayload(db kv.Getter) ([]byte, error) {
	s := map[string][]byte{}

	buf := bytes.NewBuffer(nil)
	encoder := codec.NewEncoder(buf, &codec.CborHandle{})

	for _, stage := range stages.AllStages {
		v, err := db.GetOne(kv.SyncStageProgress, []byte(stage))
		if err != nil {
			return nil, err
		}
		if len(v) > 0 {
			s[string(stage)] = common.CopyBytes(v)
		}
	}

	if err := encoder.Encode(s); err != nil {
		return nil, err
	}
	return buf.Bytes(), nil
}

func UnmarshalMigrationPayload(data []byte) (map[string][]byte, error) {
	s := map[string][]byte{}

	if err := codec.NewDecoder(bytes.NewReader(data), &codec.CborHandle{}).Decode(&s); err != nil {
		return nil, err
	}
	return s, nil
}<|MERGE_RESOLUTION|>--- conflicted
+++ resolved
@@ -145,9 +145,6 @@
 		}
 		return nil
 	}); err != nil {
-<<<<<<< HEAD
-		return fmt.Errorf("migrator.Apply: %w", err)
-=======
 		return fmt.Errorf("migrator.VerifyVersion: %w", err)
 	}
 
@@ -161,8 +158,7 @@
 
 	var applied map[string][]byte
 	if err := m.VerifyVersion(db); err != nil {
-		return err
->>>>>>> 0b2ce6f8
+		return fmt.Errorf("migrator.Apply: %w", err)
 	}
 
 	// migration names must be unique, protection against people's mistake
