--- conflicted
+++ resolved
@@ -42,11 +42,7 @@
 	txsDone      *atomic2.Uint64
 	finished     atomic2.Bool
 
-<<<<<<< HEAD
-	accountApplyBuffer []byte
-=======
 	applyPrevAccountBuf []byte // buffer for ApplyState. Doesn't need mutex because Apply is single-threaded
->>>>>>> 4b4d2719
 }
 
 func NewStateV3() *StateV3 {
@@ -61,11 +57,7 @@
 		},
 		txsDone: atomic2.NewUint64(0),
 
-<<<<<<< HEAD
-		accountApplyBuffer: make([]byte, 128),
-=======
 		applyPrevAccountBuf: make([]byte, 128),
->>>>>>> 4b4d2719
 	}
 	rs.receiveWork = sync.NewCond(&rs.queueLock)
 	return rs
@@ -250,11 +242,7 @@
 			copy(addr1, addr)
 			binary.BigEndian.PutUint64(addr1[len(addr):], original.Incarnation)
 
-<<<<<<< HEAD
-			prev := rs.accountApplyBuffer[:accounts.SerialiseV3Len(original)]
-=======
 			prev := rs.applyPrevAccountBuf[:accounts.SerialiseV3Len(original)]
->>>>>>> 4b4d2719
 			accounts.SerialiseV3To(original, prev)
 			if err := agg.AddAccountPrev(addr, prev); err != nil {
 				return err
@@ -371,11 +359,7 @@
 		}
 		if len(enc0) > 0 {
 			// Need to convert before balance increase
-<<<<<<< HEAD
-			prev := rs.accountApplyBuffer[:accounts.SerialiseV3Len(&a)]
-=======
 			prev := rs.applyPrevAccountBuf[:accounts.SerialiseV3Len(&a)]
->>>>>>> 4b4d2719
 			accounts.SerialiseV3To(&a, prev)
 		}
 		a.Balance.Add(&a.Balance, &increase)
