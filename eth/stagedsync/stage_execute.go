package stagedsync

import (
	"context"
	"encoding/binary"
	"fmt"
	"runtime"
	"time"

	"github.com/c2h5oh/datasize"
	"github.com/ledgerwatch/erigon-lib/common"
	"github.com/ledgerwatch/erigon-lib/common/cmp"
	"github.com/ledgerwatch/erigon-lib/common/length"
	"github.com/ledgerwatch/erigon-lib/etl"
	"github.com/ledgerwatch/erigon-lib/kv"
	libstate "github.com/ledgerwatch/erigon-lib/state"
	"github.com/ledgerwatch/erigon/eth/ethconfig/estimate"
	"github.com/ledgerwatch/log/v3"

	commonold "github.com/ledgerwatch/erigon/common"
	ecom "github.com/ledgerwatch/erigon/common"
	"github.com/ledgerwatch/erigon/common/changeset"
	"github.com/ledgerwatch/erigon/common/dbutils"
	"github.com/ledgerwatch/erigon/common/math"
	"github.com/ledgerwatch/erigon/consensus"
	"github.com/ledgerwatch/erigon/core"
	"github.com/ledgerwatch/erigon/core/rawdb"
	"github.com/ledgerwatch/erigon/core/state"
	"github.com/ledgerwatch/erigon/core/types"
	"github.com/ledgerwatch/erigon/core/types/accounts"
	"github.com/ledgerwatch/erigon/core/vm"
	"github.com/ledgerwatch/erigon/eth/calltracer"
	"github.com/ledgerwatch/erigon/eth/stagedsync/stages"
	"github.com/ledgerwatch/erigon/ethdb"
	"github.com/ledgerwatch/erigon/ethdb/olddb"
	"github.com/ledgerwatch/erigon/ethdb/prune"
	"github.com/ledgerwatch/erigon/node/nodecfg/datadir"
	"github.com/ledgerwatch/erigon/params"
	"github.com/ledgerwatch/erigon/turbo/services"
	"github.com/ledgerwatch/erigon/turbo/shards"
	"github.com/ledgerwatch/erigon/turbo/snapshotsync"
	"github.com/ledgerwatch/erigon/turbo/stages/headerdownload"
)

const (
	logInterval = 20 * time.Second

	// stateStreamLimit - don't accumulate state changes if jump is bigger than this amount of blocks
	stateStreamLimit uint64 = 1_000
)

type HasChangeSetWriter interface {
	ChangeSetWriter() *state.ChangeSetWriter
}

type ChangeSetHook func(blockNum uint64, wr *state.ChangeSetWriter)

type WithSnapshots interface {
	Snapshots() *snapshotsync.RoSnapshots
}

type ExecuteBlockCfg struct {
	db            kv.RwDB
	batchSize     datasize.ByteSize
	prune         prune.Mode
	changeSetHook ChangeSetHook
	chainConfig   *params.ChainConfig
	engine        consensus.Engine
	vmConfig      *vm.Config
	badBlockHalt  bool
	stateStream   bool
	accumulator   *shards.Accumulator
	blockReader   services.FullBlockReader
	hd            *headerdownload.HeaderDownload

	dirs         datadir.Dirs
	historyV3    bool
	workersCount int
	genesis      *core.Genesis
	agg          *libstate.Aggregator22
}

func StageExecuteBlocksCfg(
	db kv.RwDB,
	pm prune.Mode,
	batchSize datasize.ByteSize,
	changeSetHook ChangeSetHook,
	chainConfig *params.ChainConfig,
	engine consensus.Engine,
	vmConfig *vm.Config,
	accumulator *shards.Accumulator,
	stateStream bool,
	badBlockHalt bool,

	historyV3 bool,
	dirs datadir.Dirs,
	blockReader services.FullBlockReader,
	hd *headerdownload.HeaderDownload,
	genesis *core.Genesis,
	workersCount int,
	agg *libstate.Aggregator22,
) ExecuteBlockCfg {
	return ExecuteBlockCfg{
		db:            db,
		prune:         pm,
		batchSize:     batchSize,
		changeSetHook: changeSetHook,
		chainConfig:   chainConfig,
		engine:        engine,
		vmConfig:      vmConfig,
		dirs:          dirs,
		accumulator:   accumulator,
		stateStream:   stateStream,
		badBlockHalt:  badBlockHalt,
		blockReader:   blockReader,
		hd:            hd,
		genesis:       genesis,
		historyV3:     historyV3,
		workersCount:  workersCount,
		agg:           agg,
	}
}

func executeBlock(
	block *types.Block,
	tx kv.RwTx,
	batch ethdb.Database,
	cfg ExecuteBlockCfg,
	vmConfig vm.Config, // emit copy, because will modify it
	writeChangesets bool,
	writeReceipts bool,
	writeCallTraces bool,
	initialCycle bool,
	stateStream bool,
	effectiveEngine consensus.Engine,
) error {
	blockNum := block.NumberU64()
	stateReader, stateWriter, err := newStateReaderWriter(batch, tx, block, writeChangesets, cfg.accumulator, initialCycle, stateStream)
	if err != nil {
		return err
	}

	// where the magic happens
	getHeader := func(hash commonold.Hash, number uint64) *types.Header {
		h, _ := cfg.blockReader.Header(context.Background(), tx, hash, number)
		return h
	}

	getTracer := func(txIndex int, txHash ecom.Hash) (vm.Tracer, error) {
		return vm.NewStructLogger(&vm.LogConfig{}), nil
	}

	callTracer := calltracer.NewCallTracer()
	vmConfig.Debug = true
	vmConfig.Tracer = callTracer

	var receipts types.Receipts
	var stateSyncReceipt *types.Receipt
	var execRs *core.EphemeralExecResult
	_, isPoSa := cfg.engine.(consensus.PoSA)
	isBor := cfg.chainConfig.Bor != nil
	getHashFn := core.GetHashFn(block.Header(), getHeader)

	if isPoSa {
		execRs, err = core.ExecuteBlockEphemerallyForBSC(cfg.chainConfig, &vmConfig, getHashFn, cfg.engine, block, stateReader, stateWriter, epochReader{tx: tx}, chainReader{config: cfg.chainConfig, tx: tx, blockReader: cfg.blockReader}, getTracer)
	} else if isBor {
		execRs, err = core.ExecuteBlockEphemerallyBor(cfg.chainConfig, &vmConfig, getHashFn, cfg.engine, block, stateReader, stateWriter, epochReader{tx: tx}, chainReader{config: cfg.chainConfig, tx: tx, blockReader: cfg.blockReader}, getTracer)
	} else {
		execRs, err = core.ExecuteBlockEphemerally(cfg.chainConfig, &vmConfig, getHashFn, cfg.engine, block, stateReader, stateWriter, epochReader{tx: tx}, chainReader{config: cfg.chainConfig, tx: tx, blockReader: cfg.blockReader}, getTracer)
	}
	if err != nil {
		return err
	}
	receipts = execRs.Receipts
	stateSyncReceipt = execRs.StateSyncReceipt

	if writeReceipts {
		if err = rawdb.AppendReceipts(tx, blockNum, receipts); err != nil {
			return err
		}

		if stateSyncReceipt != nil && stateSyncReceipt.Status == types.ReceiptStatusSuccessful {
			if err := rawdb.WriteBorReceipt(tx, block.Hash(), block.NumberU64(), stateSyncReceipt); err != nil {
				return err
			}
		}
	}

	if cfg.changeSetHook != nil {
		if hasChangeSet, ok := stateWriter.(HasChangeSetWriter); ok {
			cfg.changeSetHook(blockNum, hasChangeSet.ChangeSetWriter())
		}
	}
	if writeCallTraces {
		return callTracer.WriteToDb(tx, block, *cfg.vmConfig)
	}
	return nil
}

func newStateReaderWriter(
	batch ethdb.Database,
	tx kv.RwTx,
	block *types.Block,
	writeChangesets bool,
	accumulator *shards.Accumulator,
	initialCycle bool,
	stateStream bool,
) (state.StateReader, state.WriterWithChangeSets, error) {

	var stateReader state.StateReader
	var stateWriter state.WriterWithChangeSets

	stateReader = state.NewPlainStateReader(batch)

	if !initialCycle && stateStream {
		txs, err := rawdb.RawTransactionsRange(tx, block.NumberU64(), block.NumberU64())
		if err != nil {
			return nil, nil, err
		}
		accumulator.StartChange(block.NumberU64(), block.Hash(), txs, false)
	} else {
		accumulator = nil
	}
	if writeChangesets {
		stateWriter = state.NewPlainStateWriter(batch, tx, block.NumberU64()).SetAccumulator(accumulator)
	} else {
		stateWriter = state.NewPlainStateWriterNoHistory(batch).SetAccumulator(accumulator)
	}

	return stateReader, stateWriter, nil
}

// ================ Erigon3 ================

func ExecBlock22(s *StageState, u Unwinder, tx kv.RwTx, toBlock uint64, ctx context.Context, cfg ExecuteBlockCfg, initialCycle bool) (err error) {
	workersCount := cfg.workersCount
	//workersCount := 2
	if !initialCycle {
		workersCount = 1
	}
	cfg.agg.SetWorkers(cmp.Max(1, runtime.NumCPU()/2))

	if initialCycle && s.BlockNumber == 0 {
		reconstituteToBlock, found, err := reconstituteBlock(cfg.agg, cfg.db, tx)
		if err != nil {
			return err
		}

		if found && reconstituteToBlock > s.BlockNumber+1 {
			reconWorkers := estimate.ReconstituteState.Workers()
			log.Info(fmt.Sprintf("[%s] Blocks execution, reconstitution", s.LogPrefix()), "from", s.BlockNumber, "to", reconstituteToBlock)
			if err := ReconstituteState(ctx, s, cfg.dirs, reconWorkers, cfg.batchSize, cfg.db, cfg.blockReader, log.New(), cfg.agg, cfg.engine, cfg.chainConfig, cfg.genesis); err != nil {
				return err
			}
		}
	}

	prevStageProgress, err := senderStageProgress(tx, cfg.db)
	if err != nil {
		return err
	}

	logPrefix := s.LogPrefix()
	var to = prevStageProgress
	if toBlock > 0 {
		to = cmp.Min(prevStageProgress, toBlock)
	}
	if to <= s.BlockNumber {
		return nil
	}
	if to > s.BlockNumber+16 {
		log.Info(fmt.Sprintf("[%s] Blocks execution", logPrefix), "from", s.BlockNumber, "to", to)
	}
	rs := state.NewState22()
	if err := Exec3(ctx, s, workersCount, cfg.batchSize, cfg.db, tx, rs,
		cfg.blockReader, log.New(), cfg.agg, cfg.engine,
		to,
		cfg.chainConfig, cfg.genesis); err != nil {
		return err
	}

	return nil
}

// reconstituteBlock - First block which is not covered by the history snapshot files
func reconstituteBlock(agg *libstate.Aggregator22, db kv.RoDB, tx kv.Tx) (n uint64, ok bool, err error) {
	if tx == nil {
		if err = db.View(context.Background(), func(tx kv.Tx) error {
			ok, n, err = rawdb.TxNums.FindBlockNum(tx, agg.EndTxNumMinimax())
			return err
		}); err != nil {
			return
		}
	} else {
		ok, n, err = rawdb.TxNums.FindBlockNum(tx, agg.EndTxNumMinimax())
	}
	return
}

func unwindExec3(u *UnwindState, s *StageState, tx kv.RwTx, ctx context.Context, cfg ExecuteBlockCfg) (err error) {
	cfg.agg.SetLogPrefix(s.LogPrefix())
	rs := state.NewState22()
	// unwind all txs of u.UnwindPoint block. 1 txn in begin/end of block - system txs
	txNum, err := rawdb.TxNums.Min(tx, u.UnwindPoint+1)
	if err != nil {
		return err
	}
	if err := rs.Unwind(ctx, tx, txNum, cfg.agg, cfg.accumulator); err != nil {
		return fmt.Errorf("State22.Unwind: %w", err)
	}
	if err := rs.Flush(tx); err != nil {
		return fmt.Errorf("State22.Flush: %w", err)
	}

	if err := rawdb.TruncateReceipts(tx, u.UnwindPoint+1); err != nil {
		return fmt.Errorf("truncate receipts: %w", err)
	}
	if err := rawdb.TruncateBorReceipts(tx, u.UnwindPoint+1); err != nil {
		return fmt.Errorf("truncate bor receipts: %w", err)
	}
	if err := rawdb.DeleteNewerEpochs(tx, u.UnwindPoint+1); err != nil {
		return fmt.Errorf("delete newer epochs: %w", err)
	}

	return nil
}

func senderStageProgress(tx kv.Tx, db kv.RoDB) (prevStageProgress uint64, err error) {
	if tx != nil {
		prevStageProgress, err = stages.GetStageProgress(tx, stages.Senders)
		if err != nil {
			return prevStageProgress, err
		}
	} else {
		if err = db.View(context.Background(), func(tx kv.Tx) error {
			prevStageProgress, err = stages.GetStageProgress(tx, stages.Senders)
			if err != nil {
				return err
			}
			return nil
		}); err != nil {
			return prevStageProgress, err
		}
	}
	return prevStageProgress, nil
}

// ================ Erigon3 End ================

func SpawnExecuteBlocksStage(s *StageState, u Unwinder, tx kv.RwTx, toBlock uint64, ctx context.Context, cfg ExecuteBlockCfg, initialCycle bool, quiet bool) (err error) {
	if cfg.historyV3 {
		return ExecBlock22(s, u, tx, toBlock, ctx, cfg, initialCycle)
	}

	quit := ctx.Done()
	useExternalTx := tx != nil
	if !useExternalTx {
		tx, err = cfg.db.BeginRw(context.Background())
		if err != nil {
			return err
		}
		defer tx.Rollback()
	}

	prevStageProgress, errStart := stages.GetStageProgress(tx, stages.Senders)
	if errStart != nil {
		return errStart
	}
	nextStageProgress, err := stages.GetStageProgress(tx, stages.HashState)
	if err != nil {
		return err
	}
	nextStagesExpectData := nextStageProgress > 0 // Incremental move of next stages depend on fully written ChangeSets, Receipts, CallTraceSet

	logPrefix := s.LogPrefix()
	var to = prevStageProgress
	if toBlock > 0 {
		to = cmp.Min(prevStageProgress, toBlock)
	}
	if to <= s.BlockNumber {
		return nil
	}
	if !quiet && to > s.BlockNumber+16 {
		log.Info(fmt.Sprintf("[%s] Blocks execution", logPrefix), "from", s.BlockNumber, "to", to)
	}
	stateStream := !initialCycle && cfg.stateStream && to-s.BlockNumber < stateStreamLimit

	// changes are stored through memory buffer
	logEvery := time.NewTicker(logInterval)
	defer logEvery.Stop()
	stageProgress := s.BlockNumber
	logBlock := stageProgress
	logTx, lastLogTx := uint64(0), uint64(0)
	logTime := time.Now()
	var gas uint64             // used for logs
	var currentStateGas uint64 // used for batch commits of state
	// Transform batch_size limit into Ggas
	gasState := uint64(cfg.batchSize) * uint64(datasize.KB) * 2

	var stoppedErr error

	effectiveEngine := cfg.engine
	if asyncEngine, ok := effectiveEngine.(consensus.AsyncEngine); ok {
		asyncEngine = asyncEngine.WithExecutionContext(ctx)
		effectiveEngine = asyncEngine.(consensus.Engine)
	}

	maxBlocks := uint64(1000)
	if to > stageProgress+maxBlocks {
		to = stageProgress + maxBlocks
	}

	var batch ethdb.DbWithPendingMutations
	// state is stored through ethdb batches
	batch = olddb.NewHashBatch(tx, quit, cfg.dirs.Tmp)
	// avoids stacking defers within the loop
	defer func() {
		batch.Rollback()
	}()

	//Loop:
	for blockNum := stageProgress + 1; blockNum <= to; blockNum++ {
		if stoppedErr = common.Stopped(quit); stoppedErr != nil {
			break
		}

		blockHash, err := rawdb.ReadCanonicalHash(tx, blockNum)
		if err != nil {
			return err
		}
		block, _, err := cfg.blockReader.BlockWithSenders(ctx, tx, blockHash, blockNum)
		if err != nil {
			return err
		}
		if block == nil {
			log.Error(fmt.Sprintf("[%s] Empty block", logPrefix), "blocknum", blockNum)
			break
		}

		lastLogTx += uint64(block.Transactions().Len())

		// Incremental move of next stages depend on fully written ChangeSets, Receipts, CallTraceSet
		writeChangeSets := nextStagesExpectData || blockNum > cfg.prune.History.PruneTo(to)
		writeReceipts := nextStagesExpectData || blockNum > cfg.prune.Receipts.PruneTo(to)
		writeCallTraces := nextStagesExpectData || blockNum > cfg.prune.CallTraces.PruneTo(to)
<<<<<<< HEAD
		if err = executeBlock(block, tx, batch, cfg, *cfg.vmConfig, writeChangeSets, writeReceipts, writeCallTraces, initialCycle, effectiveEngine); err != nil {
			panic(err)
			/*
				if !errors.Is(err, context.Canceled) {
					log.Warn(fmt.Sprintf("[%s] Execution failed", logPrefix), "block", blockNum, "hash", block.Hash().String(), "err", err)
					if cfg.hd != nil {
						cfg.hd.ReportBadHeaderPoS(blockHash, block.ParentHash())
					}
					if cfg.badBlockHalt {
						return err
					}
=======
		if err = executeBlock(block, tx, batch, cfg, *cfg.vmConfig, writeChangeSets, writeReceipts, writeCallTraces, initialCycle, stateStream, effectiveEngine); err != nil {
			if !errors.Is(err, context.Canceled) {
				log.Warn(fmt.Sprintf("[%s] Execution failed", logPrefix), "block", blockNum, "hash", block.Hash().String(), "err", err)
				if cfg.hd != nil {
					cfg.hd.ReportBadHeaderPoS(blockHash, block.ParentHash())
				}
				if cfg.badBlockHalt {
					return err
>>>>>>> 592ad579
				}
				u.UnwindTo(blockNum-1, block.Hash())
				break Loop
			*/
		}
		stageProgress = blockNum

		shouldUpdateProgress := batch.BatchSize() >= int(cfg.batchSize)
		if shouldUpdateProgress {
			log.Info("Committed State", "gas reached", currentStateGas, "gasTarget", gasState)
			currentStateGas = 0
			if err = batch.Commit(); err != nil {
				return err
			}
			if !useExternalTx {
				if err = s.Update(tx, stageProgress); err != nil {
					return err
				}
				if err = tx.Commit(); err != nil {
					return err
				}
				tx, err = cfg.db.BeginRw(context.Background())
				if err != nil {
					return err
				}
				// TODO: This creates stacked up deferrals
				defer tx.Rollback()
			}
			batch = olddb.NewHashBatch(tx, quit, cfg.dirs.Tmp)
		}

		gas = gas + block.GasUsed()
		currentStateGas = currentStateGas + block.GasUsed()
		select {
		default:
		case <-logEvery.C:
			logBlock, logTx, logTime = logProgress(logPrefix, logBlock, logTime, blockNum, logTx, lastLogTx, gas, float64(currentStateGas)/float64(gasState), batch)
			gas = 0
			tx.CollectMetrics()
			syncMetrics[stages.Execution].Set(blockNum)
		}
	}

	if err = s.Update(batch, stageProgress); err != nil {
		return err
	}
	if err = batch.Commit(); err != nil {
		return fmt.Errorf("batch commit: %w", err)
	}

	if !useExternalTx {
		if err = tx.Commit(); err != nil {
			return err
		}
	}

	if !quiet {
		log.Info(fmt.Sprintf("[%s] Completed on", logPrefix), "block", stageProgress)
	}
	return stoppedErr
}

func logProgress(logPrefix string, prevBlock uint64, prevTime time.Time, currentBlock uint64, prevTx, currentTx uint64, gas uint64, gasState float64, batch ethdb.DbWithPendingMutations) (uint64, uint64, time.Time) {
	currentTime := time.Now()
	interval := currentTime.Sub(prevTime)
	speed := float64(currentBlock-prevBlock) / (float64(interval) / float64(time.Second))
	speedTx := float64(currentTx-prevTx) / (float64(interval) / float64(time.Second))
	speedMgas := float64(gas) / 1_000_000 / (float64(interval) / float64(time.Second))

	var m runtime.MemStats
	common.ReadMemStats(&m)
	var logpairs = []interface{}{
		"number", currentBlock,
		"blk/s", fmt.Sprintf("%.1f", speed),
		"tx/s", fmt.Sprintf("%.1f", speedTx),
		"Mgas/s", fmt.Sprintf("%.1f", speedMgas),
		"gasState", fmt.Sprintf("%.2f", gasState),
	}
	if batch != nil {
		logpairs = append(logpairs, "batch", common.ByteCount(uint64(batch.BatchSize())))
	}
	logpairs = append(logpairs, "alloc", common.ByteCount(m.Alloc), "sys", common.ByteCount(m.Sys))
	log.Info(fmt.Sprintf("[%s] Executed blocks", logPrefix), logpairs...)

	return currentBlock, currentTx, currentTime
}

func UnwindExecutionStage(u *UnwindState, s *StageState, tx kv.RwTx, ctx context.Context, cfg ExecuteBlockCfg, initialCycle bool) (err error) {
	if u.UnwindPoint >= s.BlockNumber {
		return nil
	}
	useExternalTx := tx != nil
	if !useExternalTx {
		tx, err = cfg.db.BeginRw(context.Background())
		if err != nil {
			return err
		}
		defer tx.Rollback()
	}
	logPrefix := u.LogPrefix()
	log.Info(fmt.Sprintf("[%s] Unwind Execution", logPrefix), "from", s.BlockNumber, "to", u.UnwindPoint)

	if err = unwindExecutionStage(u, s, tx, ctx, cfg, initialCycle); err != nil {
		return err
	}
	if err = u.Done(tx); err != nil {
		return err
	}

	if !useExternalTx {
		if err = tx.Commit(); err != nil {
			return err
		}
	}
	return nil
}

func unwindExecutionStage(u *UnwindState, s *StageState, tx kv.RwTx, ctx context.Context, cfg ExecuteBlockCfg, initialCycle bool) error {
	logPrefix := s.LogPrefix()
	stateBucket := kv.PlainState
	storageKeyLength := length.Addr + length.Incarnation + length.Hash

	var accumulator *shards.Accumulator
	if !initialCycle && cfg.stateStream && s.BlockNumber-u.UnwindPoint < stateStreamLimit {
		accumulator = cfg.accumulator

		hash, err := rawdb.ReadCanonicalHash(tx, u.UnwindPoint)
		if err != nil {
			return fmt.Errorf("read canonical hash of unwind point: %w", err)
		}
		txs, err := rawdb.RawTransactionsRange(tx, u.UnwindPoint, s.BlockNumber)
		if err != nil {
			return err
		}
		accumulator.StartChange(u.UnwindPoint, hash, txs, true)
	}

	if cfg.historyV3 {
		return unwindExec3(u, s, tx, ctx, cfg)
	}

	changes := etl.NewCollector(logPrefix, cfg.dirs.Tmp, etl.NewOldestEntryBuffer(etl.BufferOptimalSize))
	defer changes.Close()
	errRewind := changeset.RewindData(tx, s.BlockNumber, u.UnwindPoint, changes, ctx.Done())
	if errRewind != nil {
		return fmt.Errorf("getting rewind data: %w", errRewind)
	}

	if err := changes.Load(tx, stateBucket, func(k, v []byte, table etl.CurrentTableReader, next etl.LoadNextFunc) error {
		if len(k) == 20 {
			if len(v) > 0 {
				var acc accounts.Account
				if err := acc.DecodeForStorage(v); err != nil {
					return err
				}

				// Fetch the code hash
				recoverCodeHashPlain(&acc, tx, k)
				var address commonold.Address
				copy(address[:], k)

				// cleanup contract code bucket
				original, err := state.NewPlainStateReader(tx).ReadAccountData(address)
				if err != nil {
					return fmt.Errorf("read account for %x: %w", address, err)
				}
				if original != nil {
					// clean up all the code incarnations original incarnation and the new one
					for incarnation := original.Incarnation; incarnation > acc.Incarnation && incarnation > 0; incarnation-- {
						err = tx.Delete(kv.PlainContractCode, dbutils.PlainGenerateStoragePrefix(address[:], incarnation))
						if err != nil {
							return fmt.Errorf("writeAccountPlain for %x: %w", address, err)
						}
					}
				}

				newV := make([]byte, acc.EncodingLengthForStorage())
				acc.EncodeForStorage(newV)
				if accumulator != nil {
					accumulator.ChangeAccount(address, acc.Incarnation, newV)
				}
				if err := next(k, k, newV); err != nil {
					return err
				}
			} else {
				if accumulator != nil {
					var address commonold.Address
					copy(address[:], k)
					accumulator.DeleteAccount(address)
				}
				if err := next(k, k, nil); err != nil {
					return err
				}
			}
			return nil
		}
		if accumulator != nil {
			var address commonold.Address
			var incarnation uint64
			var location commonold.Hash
			copy(address[:], k[:length.Addr])
			incarnation = binary.BigEndian.Uint64(k[length.Addr:])
			copy(location[:], k[length.Addr+length.Incarnation:])
			log.Debug(fmt.Sprintf("un ch st: %x, %d, %x, %x\n", address, incarnation, location, common.Copy(v)))
			accumulator.ChangeStorage(address, incarnation, location, common.Copy(v))
		}
		if len(v) > 0 {
			if err := next(k, k[:storageKeyLength], v); err != nil {
				return err
			}
		} else {
			if err := next(k, k[:storageKeyLength], nil); err != nil {
				return err
			}
		}
		return nil

	}, etl.TransformArgs{Quit: ctx.Done()}); err != nil {
		return err
	}

	if err := changeset.Truncate(tx, u.UnwindPoint+1); err != nil {
		return err
	}

	if err := rawdb.TruncateReceipts(tx, u.UnwindPoint+1); err != nil {
		return fmt.Errorf("truncate receipts: %w", err)
	}
	if err := rawdb.TruncateBorReceipts(tx, u.UnwindPoint+1); err != nil {
		return fmt.Errorf("truncate bor receipts: %w", err)
	}
	if err := rawdb.DeleteNewerEpochs(tx, u.UnwindPoint+1); err != nil {
		return fmt.Errorf("delete newer epochs: %w", err)
	}

	// Truncate CallTraceSet
	keyStart := dbutils.EncodeBlockNumber(u.UnwindPoint + 1)
	c, err := tx.RwCursorDupSort(kv.CallTraceSet)
	if err != nil {
		return err
	}
	defer c.Close()
	for k, _, err := c.Seek(keyStart); k != nil; k, _, err = c.NextNoDup() {
		if err != nil {
			return err
		}
		err = c.DeleteCurrentDuplicates()
		if err != nil {
			return err
		}
	}

	return nil
}

func recoverCodeHashPlain(acc *accounts.Account, db kv.Tx, key []byte) {
	var address commonold.Address
	copy(address[:], key)
	if acc.Incarnation > 0 && acc.IsEmptyCodeHash() {
		if codeHash, err2 := db.GetOne(kv.PlainContractCode, dbutils.PlainGenerateStoragePrefix(address[:], acc.Incarnation)); err2 == nil {
			copy(acc.CodeHash[:], codeHash)
		}
	}
}

func PruneExecutionStage(s *PruneState, tx kv.RwTx, cfg ExecuteBlockCfg, ctx context.Context, initialCycle bool) (err error) {
	logPrefix := s.LogPrefix()
	useExternalTx := tx != nil
	if !useExternalTx {
		tx, err = cfg.db.BeginRw(ctx)
		if err != nil {
			return err
		}
		defer tx.Rollback()
	}

	logEvery := time.NewTicker(logInterval)
	defer logEvery.Stop()

	if cfg.prune.History.Enabled() {
		if err = rawdb.PruneTableDupSort(tx, kv.AccountChangeSet, logPrefix, cfg.prune.History.PruneTo(s.ForwardProgress), logEvery, ctx); err != nil {
			return err
		}
		if err = rawdb.PruneTableDupSort(tx, kv.StorageChangeSet, logPrefix, cfg.prune.History.PruneTo(s.ForwardProgress), logEvery, ctx); err != nil {
			return err
		}
	}

	if cfg.prune.Receipts.Enabled() {
		if err = rawdb.PruneTable(tx, kv.Receipts, cfg.prune.Receipts.PruneTo(s.ForwardProgress), ctx, math.MaxInt32); err != nil {
			return err
		}
		if err = rawdb.PruneTable(tx, kv.BorReceipts, cfg.prune.Receipts.PruneTo(s.ForwardProgress), ctx, math.MaxUint32); err != nil {
			return err
		}
		// LogIndex.Prune will read everything what not pruned here
		if err = rawdb.PruneTable(tx, kv.Log, cfg.prune.Receipts.PruneTo(s.ForwardProgress), ctx, math.MaxInt32); err != nil {
			return err
		}
	}
	if cfg.prune.CallTraces.Enabled() {
		if err = rawdb.PruneTableDupSort(tx, kv.CallTraceSet, logPrefix, cfg.prune.CallTraces.PruneTo(s.ForwardProgress), logEvery, ctx); err != nil {
			return err
		}
	}

	if err = s.Done(tx); err != nil {
		return err
	}
	if !useExternalTx {
		if err = tx.Commit(); err != nil {
			return err
		}
	}
	return nil
}<|MERGE_RESOLUTION|>--- conflicted
+++ resolved
@@ -443,32 +443,8 @@
 		writeChangeSets := nextStagesExpectData || blockNum > cfg.prune.History.PruneTo(to)
 		writeReceipts := nextStagesExpectData || blockNum > cfg.prune.Receipts.PruneTo(to)
 		writeCallTraces := nextStagesExpectData || blockNum > cfg.prune.CallTraces.PruneTo(to)
-<<<<<<< HEAD
-		if err = executeBlock(block, tx, batch, cfg, *cfg.vmConfig, writeChangeSets, writeReceipts, writeCallTraces, initialCycle, effectiveEngine); err != nil {
+		if err = executeBlock(block, tx, batch, cfg, *cfg.vmConfig, writeChangeSets, writeReceipts, writeCallTraces, initialCycle, stateStream, effectiveEngine); err != nil {
 			panic(err)
-			/*
-				if !errors.Is(err, context.Canceled) {
-					log.Warn(fmt.Sprintf("[%s] Execution failed", logPrefix), "block", blockNum, "hash", block.Hash().String(), "err", err)
-					if cfg.hd != nil {
-						cfg.hd.ReportBadHeaderPoS(blockHash, block.ParentHash())
-					}
-					if cfg.badBlockHalt {
-						return err
-					}
-=======
-		if err = executeBlock(block, tx, batch, cfg, *cfg.vmConfig, writeChangeSets, writeReceipts, writeCallTraces, initialCycle, stateStream, effectiveEngine); err != nil {
-			if !errors.Is(err, context.Canceled) {
-				log.Warn(fmt.Sprintf("[%s] Execution failed", logPrefix), "block", blockNum, "hash", block.Hash().String(), "err", err)
-				if cfg.hd != nil {
-					cfg.hd.ReportBadHeaderPoS(blockHash, block.ParentHash())
-				}
-				if cfg.badBlockHalt {
-					return err
->>>>>>> 592ad579
-				}
-				u.UnwindTo(blockNum-1, block.Hash())
-				break Loop
-			*/
 		}
 		stageProgress = blockNum
 
