--- conflicted
+++ resolved
@@ -436,23 +436,8 @@
 		writeChangeSets := nextStagesExpectData || blockNum > cfg.prune.History.PruneTo(to)
 		writeReceipts := nextStagesExpectData || blockNum > cfg.prune.Receipts.PruneTo(to)
 		writeCallTraces := nextStagesExpectData || blockNum > cfg.prune.CallTraces.PruneTo(to)
-<<<<<<< HEAD
-		if err = executeBlock(block, tx, batch, cfg, *cfg.vmConfig, writeChangeSets, writeReceipts, writeCallTraces, initialCycle, stateStream, effectiveEngine); err != nil {
+		if err = executeBlock(block, tx, batch, cfg, *cfg.vmConfig, writeChangeSets, writeReceipts, writeCallTraces, initialCycle, stateStream); err != nil {
 			panic(err)
-=======
-		if err = executeBlock(block, tx, batch, cfg, *cfg.vmConfig, writeChangeSets, writeReceipts, writeCallTraces, initialCycle, stateStream); err != nil {
-			if !errors.Is(err, context.Canceled) {
-				log.Warn(fmt.Sprintf("[%s] Execution failed", logPrefix), "block", blockNum, "hash", block.Hash().String(), "err", err)
-				if cfg.hd != nil {
-					cfg.hd.ReportBadHeaderPoS(blockHash, block.ParentHash())
-				}
-				if cfg.badBlockHalt {
-					return err
-				}
-			}
-			u.UnwindTo(blockNum-1, block.Hash())
-			break Loop
->>>>>>> 82bb408e
 		}
 		stageProgress = blockNum
 
